# Copyright (c) Scanlon Materials Theory Group
# Distributed under the terms of the MIT License.

"""
This module provides a class for plotting optical absorption spectra.
"""

import numpy as np
import scipy.constants as scpc
from matplotlib import rcParams
from matplotlib.font_manager import FontProperties, findfont
from matplotlib.ticker import AutoMinorLocator, FuncFormatter, MaxNLocator

from sumo.plotting import (
    curry_power_tick,
    pretty_subplot,
    styled_plot,
    sumo_base_style,
    sumo_optics_style,
)


<<<<<<< HEAD
class SOpticsPlotter:
=======
def ev_to_nm(energy_ev):  # convert energy in eV to wavelength in nm
    return 1e9*(scpc.h*scpc.c) / (energy_ev*scpc.electron_volt)

class SOpticsPlotter(object):
>>>>>>> acd80fc8
    """Class for plotting optical spectra.

    The easiest way to initialise this class is using the output from the
    :obj:`sumo.electronic_structure.optics.calculate_alpha()` method.

    Args:
        spec_data (:obj:`dict` or :obj:`tuple` or :obj:`list`):
            The optical absorption spectra. Should be formatted as a dict of
            :obj:`tuple` of :obj:`list`::

                {property: ([energies], [alpha]), ...}

            Alternatively, the anisotropic (directional dependent) absorption
            can be plotted if the data formatted as::

                {property: ([energies], [alpha_xx, alpha_yy, alpha_zz]), ...}

            If a :obj:`list` of :obj:`tuple` is provided, then multiple
            absorption spectra can be plotted simultaneously.

            The *property* keys set the type of spectrum being plotted (and
            determine the y-axis label). Recognised values are 'absorption',
            'loss', 'eps-real', 'eps-im'. Other values will be plotted and used
            as the y-axis label.

            It is recommended to use an OrderedDict to get a predictable
            sequence of plotting axes (from top to bottom).

            If no dict at all is used (i.e. spec_data is a data tuple or a list
            of tuples) property will default to 'abs'

        band_gap (:obj:`float` or :obj:`list`, optional): The band gap as a
            :obj:`float`, plotted as a dashed line. If plotting multiple
            spectra then a :obj:`list` of band gaps can be provided. If an item
            in the list is :obj:`None` no corresponding line is plotted.
        label (:obj:`str` or :obj:`list`): A label to identify the spectra.
            If plotting multiple spectra then a :obj:`list` of labels can
            be provided.
    """

    def __init__(self, spec_data, band_gap=None, label=None):
        # Standardise to dict/list/tuple format
        if isinstance(spec_data, tuple):
            spec_data = {"absorption": [spec_data]}
        elif isinstance(spec_data, list):
            spec_data = {"absorption": spec_data}
        for k, v in spec_data.items():
            spec_data[k] = v if isinstance(v, list) else [v]

        n_datasets = len(next(iter(spec_data.items()))[1])

        if isinstance(band_gap, float):
            band_gap = [band_gap]
        elif not band_gap:
            band_gap = [None] * n_datasets

        if isinstance(label, str):
            label = [label]
        elif not label and n_datasets > 1:
            label = [str(i) for i in range(1, n_datasets + 1)]
        elif not label:
            label = [""] * n_datasets

        if len({len(label), n_datasets, len(band_gap)}) > 1:
            raise ValueError("spec_data, band_gap, and label not same size")

        if "absorption" in spec_data:
            # xmax: find lowest energy where absorption > 2e4; add 1 eV
            xmax = 0
            for ener, alpha in spec_data["absorption"]:
                mask = alpha > 2e4
                if len(alpha.shape) == 1:
                    x = min(ener[mask])
                else:
                    x = max([min(ener[mask[:, i]]) for i in range(3)])
                xmax = x if x > xmax else xmax
        else:
            # If no absorption data, use the maximum of the shortest x range
            xmax = float("Inf")
            for _, spec in spec_data.items():
                for dataset in spec:
                    xmax = min((xmax, np.max(dataset[0])))

        self._spec_data = spec_data
        self._band_gap = band_gap
        self._label = label
        self._xmax = xmax + 1.0

    @styled_plot(sumo_base_style, sumo_optics_style)
    def get_plot(
        self,
        width=None,
        height=None,
        xmin=0.0,
        xmax=None,
        ymin=0,
        ymax=None,
        colours=None,
        dpi=400,
        plt=None,
        fonts=None,
        style=None,
        no_base_style=False,
        units='eV'
    ):
        """Get a :obj:`matplotlib.pyplot` object of the optical spectra.

        Args:
            width (:obj:`float`, optional): The width of the plot.
            height (:obj:`float`, optional): The height of the plot.
            xmin (:obj:`float`, optional): The minimum energy on the x-axis.
            xmax (:obj:`float`, optional): The maximum energy on the x-axis.
            ymin (:obj:`float`, optional): The minimum absorption intensity on
                the y-axis.
            ymax (:obj:`float`, optional): The maximum absorption intensity on
                the y-axis.
            colours (:obj:`list`, optional): A :obj:`list` of colours to use in
                the plot. The colours can be specified as a hex code, set of
                rgb values, or any other format supported by matplotlib.
            dpi (:obj:`int`, optional): The dots-per-inch (pixel density) for
                the image.
            plt (:obj:`matplotlib.pyplot`, optional): A
                :obj:`matplotlib.pyplot` object to use for plotting.
            fonts (:obj:`list`, optional): Fonts to use in the plot. Can be a
                a single font, specified as a :obj:`str`, or several fonts,
                specified as a :obj:`list` of :obj:`str`.
            style (:obj:`list`, :obj:`str`, or :obj:`dict`): Any matplotlib
                style specifications, to be composed on top of Sumo base
                style.
            no_base_style (:obj:`bool`, optional): Prevent use of sumo base
                style. This can make alternative styles behave more
                predictably.
            units (:obj:`str`, optional): X-axis units for the plot. 'eV' for
                energy in electronvolts or 'nm' for wavelength in nanometers.
                Defaults to 'eV'.


        Returns:
            :obj:`matplotlib.pyplot`: The plot of optical spectra.
        """
        n_plots = len(self._spec_data)
        plt = pretty_subplot(
            n_plots,
            1,
            sharex=True,
            sharey=False,
            width=width,
            height=height,
            dpi=dpi,
            plt=plt,
        )
        fig = plt.gcf()

        optics_colours = rcParams["axes.prop_cycle"].by_key()["color"]
        if colours is not None:
            optics_colours = colours + optics_colours

        standard_ylabels = {
            "absorption": r"Absorption (cm$^\mathregular{-1}$)",
            "loss": r"Energy-loss",
            "eps_real": r"Re($\epsilon$)",
            "eps_imag": r"Im($\epsilon$)",
            "n_real": r"Re(n)",
            "n_imag": r"Im(n)",
        }

        if ymax is None:
            ymax_series = [None] * n_plots
        elif isinstance(ymax, float) or isinstance(ymax, int):
            ymax_series = [ymax] * n_plots
        elif not isinstance(ymax, list):
            raise ValueError()
        else:
            ymax_series = ymax

        if ymin is None:
            ymin_series = [None] * n_plots
        elif isinstance(ymin, float) or isinstance(ymin, int):
            ymin_series = [ymin] * n_plots
        elif not isinstance(ymin, list):
            raise ValueError()
        else:
            ymin_series = ymin

        for i, (spectrum_key, data), ymin, ymax in zip(
            range(n_plots), self._spec_data.items(), ymin_series, ymax_series
        ):
            ax = fig.axes[i]
            _plot_spectrum(data, self._label, self._band_gap, ax, optics_colours, units)

            if units in ['ev', 'eV'] and xmax is not None:
                xmax = self._xmax  # use sumo-determined energy limits
            elif units == 'nm':
                # use default minimum energy (max wavelength) of 2500 nm
                xmax = xmax if xmax is not None else 2500
                # convert sumo-determined max energy to min wavelength
                xmin = xmin if xmin else ev_to_nm(self._xmax)
            ax.set_xlim(xmin, xmax)

            if ymin is None and spectrum_key in (
                "absorption",
                "loss",
                "eps_imag",
                "n_imag",
            ):
                ymin = 0
            elif ymin is None:
                ymin = ax.get_ylim()[0]

            if ymax is None and spectrum_key in ("absorption",):
                ymax = 1e5
            elif ymax is None:
                ymax = ax.get_ylim()[1]

            ax.set_ylim(ymin, ymax)

            if spectrum_key == "absorption":
                font = findfont(FontProperties(family=["sans-serif"]))
                if "Whitney" in font:
                    times_sign = "x"
                else:
                    times_sign = r"\times"
                ax.yaxis.set_major_formatter(
                    FuncFormatter(curry_power_tick(times_sign=times_sign))
                )

            ax.yaxis.set_major_locator(MaxNLocator(5))
            ax.xaxis.set_major_locator(MaxNLocator(3))
            ax.yaxis.set_minor_locator(AutoMinorLocator(2))
            ax.xaxis.set_minor_locator(AutoMinorLocator(2))

            ax.set_ylabel(standard_ylabels.get(spectrum_key, spectrum_key))

            if i == 0:
                if (
                    not np.all(np.array(self._label) == "")
                    or len(np.array(next(iter(self._spec_data.items()))[1][0][1]).shape)
                    > 1
                ):
                    ax.legend(loc="best", frameon=False, ncol=1)

        xlabel = 'Energy (eV)' if units == 'eV' else 'Wavelength (nm)'
        ax.set_xlabel(xlabel)

        # If only one plot, fix aspect ratio to match canvas
        if len(self._spec_data) == 1:
            x0, x1 = ax.get_xlim()
            y0, y1 = ax.get_ylim()
            if width is None:
                width = rcParams["figure.figsize"][0]
            if height is None:
                height = rcParams["figure.figsize"][1]
            ax.set_aspect((height / width) * ((x1 - x0) / (y1 - y0)))

        # Otherwise, rely only on tight_layout and hope for the best
        plt.tight_layout()
        return plt


def _plot_spectrum(data, label, band_gap, ax, optics_colours, units):
    for (ener, alpha), abs_label, bg, c in zip(data, label, band_gap, optics_colours):
        if len(alpha.shape) == 1:
            # if averaged optics only plot one line
            if units == 'eV':
                ax.plot(ener, alpha, label=abs_label, c=c)
            elif units == 'nm':  # only for energies greater than 1 meV, to avoid RuntimeWarnings
                # when converting to nm
                ax.plot(ev_to_nm(ener[ener > 0.001]), alpha[ener > 0.001], label=abs_label, c=c)

        else:
            data = zip(range(3), ["xx", "yy", "zz"], ["-", "--", "-."])

            for direction_id, direction_label, ls in data:
                if not abs_label:
                    label = direction_label
                else:
                    label = r"{}$_\mathregular{{{}}}$"
                    label = label.format(abs_label, direction_label)

                if units == 'eV':
                    ax.plot(ener, alpha[:, direction_id], ls=ls,
                            label=label, c=c)
                elif units == 'nm':  # only for energies greater than 1 meV,
                    # to avoid RuntimeWarnings when converting to nm
                    ax.plot(ev_to_nm(ener[ener > 0.001]), alpha[ener > 0.001, direction_id],
                            ls=ls, label=label, c=c)
        if bg:
            # plot band gap line
            if units == 'eV':
                ax.axvline(bg, ls=':', c=c)
            elif units == 'nm':
                ax.axvline(ev_to_nm(bg), ls=':', c=c)<|MERGE_RESOLUTION|>--- conflicted
+++ resolved
@@ -20,15 +20,13 @@
 )
 
 
-<<<<<<< HEAD
+def ev_to_nm(energy_ev):  # convert energy in eV to wavelength in nm
+    return 1e9 * (scpc.h * scpc.c) / (energy_ev * scpc.electron_volt)
+
+
 class SOpticsPlotter:
-=======
-def ev_to_nm(energy_ev):  # convert energy in eV to wavelength in nm
-    return 1e9*(scpc.h*scpc.c) / (energy_ev*scpc.electron_volt)
-
-class SOpticsPlotter(object):
->>>>>>> acd80fc8
     """Class for plotting optical spectra.
+
 
     The easiest way to initialise this class is using the output from the
     :obj:`sumo.electronic_structure.optics.calculate_alpha()` method.
@@ -119,6 +117,7 @@
     @styled_plot(sumo_base_style, sumo_optics_style)
     def get_plot(
         self,
+        units="eV",
         width=None,
         height=None,
         xmin=0.0,
@@ -131,11 +130,13 @@
         fonts=None,
         style=None,
         no_base_style=False,
-        units='eV'
     ):
         """Get a :obj:`matplotlib.pyplot` object of the optical spectra.
 
         Args:
+            units (:obj:`str`, optional): X-axis units for the plot. 'eV' for
+                energy in electronvolts or 'nm' for wavelength in nanometers.
+                Defaults to 'eV'.
             width (:obj:`float`, optional): The width of the plot.
             height (:obj:`float`, optional): The height of the plot.
             xmin (:obj:`float`, optional): The minimum energy on the x-axis.
@@ -160,10 +161,6 @@
             no_base_style (:obj:`bool`, optional): Prevent use of sumo base
                 style. This can make alternative styles behave more
                 predictably.
-            units (:obj:`str`, optional): X-axis units for the plot. 'eV' for
-                energy in electronvolts or 'nm' for wavelength in nanometers.
-                Defaults to 'eV'.
-
 
         Returns:
             :obj:`matplotlib.pyplot`: The plot of optical spectra.
@@ -218,9 +215,9 @@
             ax = fig.axes[i]
             _plot_spectrum(data, self._label, self._band_gap, ax, optics_colours, units)
 
-            if units in ['ev', 'eV'] and xmax is not None:
+            if units in ["ev", "eV"] and xmax is not None:
                 xmax = self._xmax  # use sumo-determined energy limits
-            elif units == 'nm':
+            elif units == "nm":
                 # use default minimum energy (max wavelength) of 2500 nm
                 xmax = xmax if xmax is not None else 2500
                 # convert sumo-determined max energy to min wavelength
@@ -269,7 +266,7 @@
                 ):
                     ax.legend(loc="best", frameon=False, ncol=1)
 
-        xlabel = 'Energy (eV)' if units == 'eV' else 'Wavelength (nm)'
+        xlabel = "Energy (eV)" if units == "eV" else "Wavelength (nm)"
         ax.set_xlabel(xlabel)
 
         # If only one plot, fix aspect ratio to match canvas
@@ -291,11 +288,18 @@
     for (ener, alpha), abs_label, bg, c in zip(data, label, band_gap, optics_colours):
         if len(alpha.shape) == 1:
             # if averaged optics only plot one line
-            if units == 'eV':
+            if units == "eV":
                 ax.plot(ener, alpha, label=abs_label, c=c)
-            elif units == 'nm':  # only for energies greater than 1 meV, to avoid RuntimeWarnings
+            elif (
+                units == "nm"
+            ):  # only for energies greater than 1 meV, to avoid RuntimeWarnings
                 # when converting to nm
-                ax.plot(ev_to_nm(ener[ener > 0.001]), alpha[ener > 0.001], label=abs_label, c=c)
+                ax.plot(
+                    ev_to_nm(ener[ener > 0.001]),
+                    alpha[ener > 0.001],
+                    label=abs_label,
+                    c=c,
+                )
 
         else:
             data = zip(range(3), ["xx", "yy", "zz"], ["-", "--", "-."])
@@ -307,16 +311,20 @@
                     label = r"{}$_\mathregular{{{}}}$"
                     label = label.format(abs_label, direction_label)
 
-                if units == 'eV':
-                    ax.plot(ener, alpha[:, direction_id], ls=ls,
-                            label=label, c=c)
-                elif units == 'nm':  # only for energies greater than 1 meV,
+                if units == "eV":
+                    ax.plot(ener, alpha[:, direction_id], ls=ls, label=label, c=c)
+                elif units == "nm":  # only for energies greater than 1 meV,
                     # to avoid RuntimeWarnings when converting to nm
-                    ax.plot(ev_to_nm(ener[ener > 0.001]), alpha[ener > 0.001, direction_id],
-                            ls=ls, label=label, c=c)
+                    ax.plot(
+                        ev_to_nm(ener[ener > 0.001]),
+                        alpha[ener > 0.001, direction_id],
+                        ls=ls,
+                        label=label,
+                        c=c,
+                    )
         if bg:
             # plot band gap line
-            if units == 'eV':
-                ax.axvline(bg, ls=':', c=c)
-            elif units == 'nm':
-                ax.axvline(ev_to_nm(bg), ls=':', c=c)+            if units == "eV":
+                ax.axvline(bg, ls=":", c=c)
+            elif units == "nm":
+                ax.axvline(ev_to_nm(bg), ls=":", c=c)