# coding: utf-8
# Copyright (c) Scanlon Materials Theory Group
# Distributed under the terms of the MIT License.

"""
This module provides a class for plotting density of states data.
"""

import itertools
import matplotlib.pyplot

from sumo.electronic_structure.dos import sort_orbitals
from sumo.plotting import pretty_plot, pretty_subplot, colour_cycle
from sumo.plotting import colour_cache

from pymatgen.electronic_structure.core import Spin

try:
    import configparser
except ImportError:
    import ConfigParser as configparser

line_width = 1.5
empty_space = 1.05
label_size = 22
band_linewidth = 2
col_cycle = colour_cycle()


class SDOSPlotter(object):
    """Class for plotting density of states data.

    This class should be initialised with the total and partial density
    of states. The easiest way to generate the partial density of states is
    using the following method::

        pdos = sumo.electronic_structure.dos.get_pdos()

    Args:
        dos (:obj:`~pymatgen.electronic_structure.dos.Dos`): The total density
            of states.
        pdos (:obj:`dict`, optional): The partial density of states. Formatted
            as a :obj:`dict` of :obj:`dict` mapping the elements and their
            orbitals to :obj:`~pymatgen.electronic_structure.dos.Dos` objects.
            For example::

                {
                    'Bi': {'s': Dos, 'p': Dos ... },
                    'S': {'s': Dos}
                }

            Usually generated using the
            :obj:`sumo.electronic_structure.dos.get_pdos()` function.
    """

    def __init__(self, dos, pdos=None):
        self._dos = dos
        self._pdos = pdos

    def dos_plot_data(self, yscale=1, xmin=-6., xmax=6., colours=None,
                      plot_total=True, legend_cutoff=3, subplot=False,
                      cache=colour_cache):
        """Get the plotting data.

        Args:
            yscale (:obj:`float`, optional): Scaling factor for the y-axis.
            xmin (:obj:`float`, optional): The minimum energy to mask the
                energy and density of states data (reduces plotting load).
            xmax (:obj:`float`, optional): The maximum energy to mask the
                energy and density of states data (reduces plotting load).
            colours (:obj:`dict`, optional): Use custom colours for specific
                element and orbital combinations. Specified as a :obj:`dict` of
                :obj:`dict` of the colours. For example::

                    {
                        'Sn': {'s': 'r', 'p': 'b'},
                        'O': {'s': '#000000'}
                    }

                The colour can be a hex code, series of rgb value, or any other
                format supported by matplotlib.
            plot_total (:obj:`bool`, optional): Plot the total density of
                states. Defaults to ``True``.
            legend_cutoff (:obj:`float`, optional): The cut-off (in % of the
                maximum density of states within the plotting range) for an
                elemental orbital to be labelled in the legend. This prevents
                the legend from containing labels for orbitals that have very
                little contribution in the plotting range.
            subplot (:obj:`bool`, optional): Plot the density of states for
<<<<<<< HEAD
                each element on seperate subplots. Defaults to ``False``.
            cache (:obj:`dict`, optional): Cache object tracking how colours
                have been assigned to orbitals. The format is the same as the
                "colours" dict. This defaults to the module-level
                sumo.plotting.colour_cache object, but an empty dict can be
                used as a fresh cache. This object will be modified in-place.
=======
                each element on separate subplots. Defaults to ``False``.
>>>>>>> 8547fec8

        Returns:
            dict: The plotting data. Formatted with the following keys:

                "energies" (:obj:`numpy.ndarray`)
                    The energies.

                "mask" (:obj:`numpy.ndarray`)
                    A mask used to trim the density of states data and
                    prevent unwanted data being included in the output file.

                "lines" (:obj:`list`)
                    A :obj:`list` of :obj:`dict` containing the density data
                    and some metadata. Each line :obj:`dict` contains the keys:

                        "label" (:obj:`str`)
                            The label for the legend.

                        "dens" (:obj:`numpy.ndarray`)
                            The density of states data.

                        "colour" (:obj:`str`)
                            The colour of the line.

                        "alpha" (:obj:`float`)
                            The alpha value for line fill.

                "ymin" (:obj:`float`)
                    The minimum y-axis limit.

                "ymax" (:obj:`float`)
                    The maximum y-axis limit.
        """
        # mask needed to prevent unwanted data in pdf and for finding y limit
        dos = self._dos
        pdos = self._pdos
        mask = (dos.energies >= xmin - 0.05) & (dos.energies <= xmax + 0.05)
        plot_data = {'mask': mask, 'energies': dos.energies}
        spins = dos.densities.keys()
        ymax = 0

        if plot_total:
            lines = []
            tdos = {'label': 'Total DOS', 'dens': dos.densities,
                    'colour': 'k', 'alpha': 0.15}

            # subplot data formatted as a list of lists of dicts, with each
            # list of dicts being plotted on a separate graph, if only one list
            # then solo plot
            lines.append([tdos])
            dmax = max([max(d[mask]) for d in dos.densities.values()])
            ymax = dmax if dmax > ymax else ymax
        elif not subplot:
            lines = [[]]  # need a blank list to add lines into

        # TODO: Fix broken behaviour if plot_total is off
        cutoff = (legend_cutoff / 100.) * (ymax / 1.05)

        for el, el_pdos in pdos.items():
            el_lines = []
            for orb in sort_orbitals(el_pdos):
                dmax = max([max(d[mask])
                            for d in el_pdos[orb].densities.values()])
                ymax = dmax if dmax > ymax else ymax
                label = None if dmax < cutoff else '{} ({})'.format(el, orb)
                colour, cache = get_cached_colour(el, orb, colours,
                                                  cache=cache)
                el_lines.append({'label': label, 'alpha': 0.25,
                                 'colour': colour,
                                 'dens': el_pdos[orb].densities})
            if subplot:
                lines.append(el_lines)
            else:
                lines[0].extend(el_lines)

        ymax = ymax * empty_space / yscale
        ymin = 0 if len(spins) == 1 else -ymax
        plot_data.update({'lines': lines, 'ymax': ymax, 'ymin': ymin})
        return plot_data

    def get_plot(self, subplot=False, width=6., height=8., xmin=-6., xmax=6.,
                 yscale=1, colours=None, plot_total=True, legend_on=True,
                 num_columns=2, legend_frame_on=False, legend_cutoff=3,
                 xlabel='Energy (eV)', ylabel='Arb. units',
                 dpi=400, fonts=None, plt=None):
        """Get a :obj:`matplotlib.pyplot` object of the density of states.

        Args:
            subplot (:obj:`bool`, optional): Plot the density of states for
                each element on separate subplots. Defaults to ``False``.
            width (:obj:`float`, optional): The width of the plot.
            height (:obj:`float`, optional): The height of the plot.
            xmin (:obj:`float`, optional): The minimum energy on the x-axis.
            xmax (:obj:`float`, optional): The maximum energy on the x-axis.
            yscale (:obj:`float`, optional): Scaling factor for the y-axis.
            colours (:obj:`dict`, optional): Use custom colours for specific
                element and orbital combinations. Specified as a :obj:`dict` of
                :obj:`dict` of the colours. For example::

                    {
                        'Sn': {'s': 'r', 'p': 'b'},
                        'O': {'s': '#000000'}
                    }

                The colour can be a hex code, series of rgb value, or any other
                format supported by matplotlib.
            plot_total (:obj:`bool`, optional): Plot the total density of
                states. Defaults to ``True``.
            legend_on (:obj:`bool`, optional): Plot the graph legend. Defaults
                to ``True``.
            num_columns (:obj:`int`, optional): The number of columns in the
                legend.
            legend_frame_on (:obj:`bool`, optional): Plot a frame around the
                graph legend. Defaults to ``False``.
            legend_cutoff (:obj:`float`, optional): The cut-off (in % of the
                maximum density of states within the plotting range) for an
                elemental orbital to be labelled in the legend. This prevents
                the legend from containing labels for orbitals that have very
                little contribution in the plotting range.
            xlabel (:obj:`str`, optional): Label/units for x-axis (i.e. energy)
            ylabel (:obj:`str`, optional): Label/units for y-axis (i.e. DOS)
            dpi (:obj:`int`, optional): The dots-per-inch (pixel density) for
                the image.
            fonts (:obj:`list`, optional): Fonts to use in the plot. Can be a
                a single font, specified as a :obj:`str`, or several fonts,
                specified as a :obj:`list` of :obj:`str`.
            plt (:obj:`matplotlib.pyplot`, optional): A
                :obj:`matplotlib.pyplot` object to use for plotting.

        Returns:
            :obj:`matplotlib.pyplot`: The density of states plot.
        """
        plot_data = self.dos_plot_data(yscale=yscale, xmin=xmin, xmax=xmax,
                                       colours=colours, plot_total=plot_total,
                                       legend_cutoff=legend_cutoff,
                                       subplot=subplot)

        if subplot:
            nplots = len(plot_data['lines'])
            plt = pretty_subplot(nplots, 1, width=width, height=height,
                                 dpi=dpi, plt=plt, fonts=fonts)
        else:
            plt = pretty_plot(width=width, height=height, dpi=dpi, plt=plt,
                              fonts=fonts)

        mask = plot_data['mask']
        energies = plot_data['energies'][mask]
        fig = plt.gcf()
        lines = plot_data['lines']
        spins = [Spin.up] if len(lines[0][0]['dens']) == 1 else \
            [Spin.up, Spin.down]

        for i, line_set in enumerate(plot_data['lines']):
            if subplot:
                ax = fig.axes[i]
            else:
                ax = plt.gca()

            for line, spin in itertools.product(line_set, spins):
                if spin == Spin.up:
                    label = line['label']
                    densities = line['dens'][spin][mask]
                elif spin == Spin.down:
                    label = ""
                    densities = -line['dens'][spin][mask]
                ax.fill_between(energies, densities, lw=0,
                                facecolor=line['colour'],
                                alpha=line['alpha'])
                ax.plot(energies, densities, label=label,
                        color=line['colour'], lw=line_width)

            ax.set_ylim(plot_data['ymin'], plot_data['ymax'])
            ax.set_xlim(xmin, xmax)

            ax.tick_params(axis='x', which='both', top='off')
            ax.tick_params(axis='y', which='both', labelleft='off',
                           labelright='off', left='off', right='off')

            loc = 'upper right' if subplot else 'best'
            ncol = 1 if subplot else num_columns
            if legend_on:
                ax.legend(loc=loc, frameon=legend_frame_on, ncol=ncol,
                          handlelength=2, prop={'size': label_size - 3})

        # no add axis labels and sort out ticks
        if subplot:
            ax.set_xlabel(xlabel, fontsize=label_size)
            fig.subplots_adjust(hspace=0)
            plt.setp([a.get_xticklabels() for a in fig.axes[:-1]],
                     visible=False)
            fig.text(0.08, 0.5, ylabel, fontsize=label_size, ha='left',
                     va='center', rotation='vertical', transform=ax.transAxes)
        else:
            ax.set_xlabel(xlabel)
            ax.set_ylabel(ylabel)

        return plt

def get_cached_colour(element, orbital, colours=None, cache=colour_cache):
    """Get a colour for a particular elemental and orbital combination.

<<<<<<< HEAD
    If the element is not specified in the colours dictionary, the cache is
    checked. If this element-orbital combination has not been chached before,
    a new colour is drawn from the current matplotlib colour cycle and cached.
=======
    If the element is not specified in the colours dictionary, a random colour
    will be used based on the list of 22 colours of maximum contrast:
    http://www.iscc.org/pdf/PC54_1724_001.pdf
>>>>>>> 8547fec8

    The default cache is sumo.plotting.colour_cache. To reset this cache, set
    ``sumo.plotting.colour_cache = {}``.

    Args:
        element (:obj:`str`): The element.
        orbital (:obj:`str`): The orbital.
        colours (:obj:`dict`, optional): Use custom colours for specific
            element and orbital combinations. Specified as a :obj:`dict` of
            :obj:`dict` of the colours. For example::

                {
                    'Sn': {'s': 'r', 'p': 'b'},
                    'O': {'s': '#000000'}
                }

            The colour can be a hex code, series of rgb value, or any other
            format supported by matplotlib.
        cache (:obj:`dict`, optional): Cache of colour values already
            assigned. The format is the same as the custom colours dict. If
            None, the module-level cache ``sumo.plotting.colour_cache`` is
            used.

    Returns:
        tuple: (colour, cache)
    """

    import matplotlib.pyplot as plt

    def _get_colour_with_cache(element, orbital, cache, colour_series):
        """Return cached colour if available, or fetch and cache from cycle"""
        from itertools import chain
        if element in cache and orbital in cache[element]:
            return cache[element][orbital], cache
        else:
            # Iterate through colours to find one which is unused
            for colour in colour_series:
                # Iterate through cache to check if colour already used
                if colour not in chain(*[[col for _, col in orb.items()]
                                         for _, orb in cache.items()]):
                    break
            else:
                raise Exception('Not enough colours available for orbitals! '
                                'Try a different theme.')

            if element not in cache:
                cache[element] = {}
            cache[element].update({orbital: colour})
            return colour, cache

    colour_series = plt.rcParams['axes.prop_cycle'].by_key()['color']

    if isinstance(colours, configparser.ConfigParser):
        try:
            return colours.get(element, orbital), cache
        except(configparser.NoSectionError, configparser.NoOptionError):
            return _get_colour_with_cache(element, orbital,
                                          cache, colour_series)

    elif isinstance(colours, dict):
        try:
            return colours[element][orbital]
        except(KeyError):
            return _get_colour_with_cache(element, orbital,
                                          cache, colour_series)

    elif colours is None:
        return _get_colour_with_cache(element, orbital, cache, colour_series)

    else:
        raise TypeError('Argument "colours" should be dict, '
                        'ConfigParser or None.')<|MERGE_RESOLUTION|>--- conflicted
+++ resolved
@@ -87,16 +87,12 @@
                 the legend from containing labels for orbitals that have very
                 little contribution in the plotting range.
             subplot (:obj:`bool`, optional): Plot the density of states for
-<<<<<<< HEAD
-                each element on seperate subplots. Defaults to ``False``.
+                each element on separate subplots. Defaults to ``False``.
             cache (:obj:`dict`, optional): Cache object tracking how colours
                 have been assigned to orbitals. The format is the same as the
                 "colours" dict. This defaults to the module-level
                 sumo.plotting.colour_cache object, but an empty dict can be
                 used as a fresh cache. This object will be modified in-place.
-=======
-                each element on separate subplots. Defaults to ``False``.
->>>>>>> 8547fec8
 
         Returns:
             dict: The plotting data. Formatted with the following keys:
@@ -298,15 +294,9 @@
 def get_cached_colour(element, orbital, colours=None, cache=colour_cache):
     """Get a colour for a particular elemental and orbital combination.
 
-<<<<<<< HEAD
     If the element is not specified in the colours dictionary, the cache is
     checked. If this element-orbital combination has not been chached before,
     a new colour is drawn from the current matplotlib colour cycle and cached.
-=======
-    If the element is not specified in the colours dictionary, a random colour
-    will be used based on the list of 22 colours of maximum contrast:
-    http://www.iscc.org/pdf/PC54_1724_001.pdf
->>>>>>> 8547fec8
 
     The default cache is sumo.plotting.colour_cache. To reset this cache, set
     ``sumo.plotting.colour_cache = {}``.
